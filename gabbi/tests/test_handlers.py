#
# Licensed under the Apache License, Version 2.0 (the "License"); you may
# not use this file except in compliance with the License. You may obtain
# a copy of the License at
#
#      http://www.apache.org/licenses/LICENSE-2.0
#
# Unless required by applicable law or agreed to in writing, software
# distributed under the License is distributed on an "AS IS" BASIS, WITHOUT
# WARRANTIES OR CONDITIONS OF ANY KIND, either express or implied. See the
# License for the specific language governing permissions and limitations
# under the License.
"""Test response handlers.
"""

import json
import unittest

from gabbi import case
from gabbi import handlers
<<<<<<< HEAD
from gabbi.handlers import jsonhandler
=======
from gabbi import suitemaker
>>>>>>> e2964930


class HandlersTest(unittest.TestCase):
    """Test the response handlers.

    Note that this does not test the magic template variables, that
    should be tested somewhere else.
    """

    def setUp(self):
        super(HandlersTest, self).setUp()
        self.test_class = case.HTTPTestCase
<<<<<<< HEAD
        self.test = driver.TestBuilder('mytest', (self.test_class,),
                                       {'test_data': {},
                                        'content_handlers': []})

    def test_empty_response_handler(self):
        self.test.test_data = {'url': '$RESPONSE["barnabas"]'}
        self.test.response = {'content-type': 'unmatchable'}
        self.test.response_data = ''
        self.test.prior = self.test

        url = self.test('test_request').replace_template(
            self.test.test_data['url'])
        self.assertEqual('barnabas', url)

        self.test.response_data = None
        self.test.content_handlers = [jsonhandler.JSONHandler()]
        url = self.test('test_request').replace_template(
            self.test.test_data['url'])
        self.assertEqual('barnabas', url)
=======
        self.test = suitemaker.TestBuilder('mytest', (self.test_class,),
                                           {'test_data': {}})
>>>>>>> e2964930

    def test_response_strings(self):
        handler = handlers.StringResponseHandler()
        self.test.content_type = "text/plain"
        self.test.response_data = None
        self.test.test_data = {'response_strings': ['alpha', 'beta']}
        self.test.output = 'alpha\nbeta\n'
        self._assert_handler(handler)

    def test_response_strings_fail(self):
        handler = handlers.StringResponseHandler()
        self.test.content_type = "text/plain"
        self.test.response_data = None
        self.test.test_data = {'response_strings': ['alpha', 'beta']}
        self.test.output = 'alpha\nbta\n'
        with self.assertRaises(AssertionError):
            self._assert_handler(handler)

    def test_response_strings_fail_big_output(self):
        handler = handlers.StringResponseHandler()
        self.test.content_type = "text/plain"
        self.test.response_data = None
        self.test.test_data = {'response_strings': ['alpha', 'beta']}
        self.test.output = 'alpha\nbta\n' * 1000
        with self.assertRaises(AssertionError) as cm:
            self._assert_handler(handler)

        msg = str(cm.exception)
        self.assertEqual(2036, len(msg))

    def test_response_strings_fail_big_payload(self):
        string_handler = handlers.StringResponseHandler()
        # Register the JSON handler so response_data is set.
        json_handler = jsonhandler.JSONHandler()
        self.test.response_handlers = [string_handler, json_handler]
        self.test.content_handlers = [json_handler]
        self.test.content_type = "application/json"
        self.test.test_data = {'response_strings': ['foobar']}
        self.test.response_data = {
            'objects': [{'name': 'cw',
                         'location': 'barn'},
                        {'name': 'chris',
                         'location': 'house'}] * 100
        }
        self.test.output = json.dumps(self.test.response_data)
        with self.assertRaises(AssertionError) as cm:
            self._assert_handler(string_handler)

        msg = str(cm.exception)
        self.assertEqual(2038, len(msg))
        # Check the pprint of the json
        self.assertIn('      "location": "house"', msg)

    def test_response_json_paths(self):
        handler = jsonhandler.JSONHandler()
        self.test.content_type = "application/json"
        self.test.test_data = {'response_json_paths': {
            '$.objects[0].name': 'cow',
            '$.objects[1].location': 'house',
        }}
        self.test.response_data = {
            'objects': [{'name': 'cow',
                         'location': 'barn'},
                        {'name': 'chris',
                         'location': 'house'}]
        }
        self._assert_handler(handler)

    def test_response_json_paths_fail_data(self):
        handler = jsonhandler.JSONHandler()
        self.test.content_type = "application/json"
        self.test.test_data = {'response_json_paths': {
            '$.objects[0].name': 'cow',
            '$.objects[1].location': 'house',
        }}
        self.test.response_data = {
            'objects': [{'name': 'cw',
                         'location': 'barn'},
                        {'name': 'chris',
                         'location': 'house'}]
        }
        with self.assertRaises(AssertionError):
            self._assert_handler(handler)

    def test_response_json_paths_fail_path(self):
        handler = jsonhandler.JSONHandler()
        self.test.content_type = "application/json"
        self.test.test_data = {'response_json_paths': {
            '$.objects[1].name': 'cow',
        }}
        self.test.response_data = {
            'objects': [{'name': 'cow',
                         'location': 'barn'},
                        {'name': 'chris',
                         'location': 'house'}]
        }
        with self.assertRaises(AssertionError):
            self._assert_handler(handler)

    def test_response_headers(self):
        handler = handlers.HeadersResponseHandler()
        self.test.response = {'content-type': 'text/plain'}

        self.test.test_data = {'response_headers': {
            'content-type': 'text/plain',
        }}
        self._assert_handler(handler)

        self.test.test_data = {'response_headers': {
            'Content-Type': 'text/plain',
        }}
        self._assert_handler(handler)

    def test_response_headers_regex(self):
        handler = handlers.HeadersResponseHandler()
        self.test.test_data = {'response_headers': {
            'content-type': '/text/plain/',
        }}
        self.test.response = {'content-type': 'text/plain; charset=UTF-8'}
        self._assert_handler(handler)

    def test_response_headers_fail_data(self):
        handler = handlers.HeadersResponseHandler()
        self.test.test_data = {'response_headers': {
            'content-type': 'text/plain',
        }}
        self.test.response = {'content-type': 'application/json'}
        with self.assertRaises(AssertionError) as failure:
            self._assert_handler(handler)
        self.assertIn("Expect header content-type with value text/plain,"
                      " got application/json",
                      str(failure.exception))

    def test_response_headers_fail_header(self):
        handler = handlers.HeadersResponseHandler()
        self.test.test_data = {'response_headers': {
            'location': '/somewhere',
        }}
        self.test.response = {'content-type': 'application/json'}
        with self.assertRaises(AssertionError) as failure:
            self._assert_handler(handler)
        self.assertIn("'location' header not present in response:",
                      str(failure.exception))

    def test_resonse_headers_stringify(self):
        handler = handlers.HeadersResponseHandler()
        self.test.test_data = {'response_headers': {
            'x-alpha-beta': 2.0,
        }}
        self.test.response = {'x-alpha-beta': '2.0'}
        self._assert_handler(handler)

        self.test.response = {'x-alpha-beta': 2.0}
        self._assert_handler(handler)

    def _assert_handler(self, handler):
        # Instantiate our contained test class by naming its test
        # method and then run its tests to confirm.
        test = self.test('test_request')
        handler(test)<|MERGE_RESOLUTION|>--- conflicted
+++ resolved
@@ -18,11 +18,8 @@
 
 from gabbi import case
 from gabbi import handlers
-<<<<<<< HEAD
 from gabbi.handlers import jsonhandler
-=======
 from gabbi import suitemaker
->>>>>>> e2964930
 
 
 class HandlersTest(unittest.TestCase):
@@ -35,8 +32,7 @@
     def setUp(self):
         super(HandlersTest, self).setUp()
         self.test_class = case.HTTPTestCase
-<<<<<<< HEAD
-        self.test = driver.TestBuilder('mytest', (self.test_class,),
+        self.test = suitemaker.TestBuilder('mytest', (self.test_class,),
                                        {'test_data': {},
                                         'content_handlers': []})
 
@@ -55,10 +51,6 @@
         url = self.test('test_request').replace_template(
             self.test.test_data['url'])
         self.assertEqual('barnabas', url)
-=======
-        self.test = suitemaker.TestBuilder('mytest', (self.test_class,),
-                                           {'test_data': {}})
->>>>>>> e2964930
 
     def test_response_strings(self):
         handler = handlers.StringResponseHandler()
