--- conflicted
+++ resolved
@@ -229,98 +229,7 @@
         self._stderr.write(sys.stderr.read())
 
 
-<<<<<<< HEAD
-class RunnerHostArgParse(unittest.TestCase):
-
-    def _test_hostport(self, url_or_host, expected_host,
-                       provided_prefix=None, expected_port=None,
-                       expected_prefix=None, expected_ssl=False):
-        host, port, prefix, ssl = runner.process_target_args(
-            url_or_host, provided_prefix)
-
-        # normalize hosts, they are case insensitive
-        self.assertEqual(expected_host.lower(), host.lower())
-        # port can be a string or int depending on the inputs
-        self.assertEqual(expected_port, port)
-        self.assertEqual(expected_prefix, prefix)
-        self.assertEqual(expected_ssl, ssl)
-
-    def test_plain_url_no_port(self):
-        self._test_hostport('http://foobar.com/news',
-                            'foobar.com',
-                            expected_port=None,
-                            expected_prefix='/news')
-
-    def test_plain_url_with_port(self):
-        self._test_hostport('http://foobar.com:80/news',
-                            'foobar.com',
-                            expected_port=80,
-                            expected_prefix='/news')
-
-    def test_ssl_url(self):
-        self._test_hostport('https://foobar.com/news',
-                            'foobar.com',
-                            expected_prefix='/news',
-                            expected_ssl=True)
-
-    def test_ssl_port80_url(self):
-        self._test_hostport('https://foobar.com:80/news',
-                            'foobar.com',
-                            expected_prefix='/news',
-                            expected_port=80,
-                            expected_ssl=True)
-
-    def test_ssl_port_url(self):
-        self._test_hostport('https://foobar.com:999/news',
-                            'foobar.com',
-                            expected_prefix='/news',
-                            expected_port=999,
-                            expected_ssl=True)
-
-    def test_simple_hostport(self):
-        self._test_hostport('foobar.com:999',
-                            'foobar.com',
-                            expected_port='999')
-
-    def test_simple_hostport_with_prefix(self):
-        self._test_hostport('foobar.com:999',
-                            'foobar.com',
-                            provided_prefix='/news',
-                            expected_port='999',
-                            expected_prefix='/news')
-
-    def test_ipv6_url_long(self):
-        self._test_hostport(
-            'http://[FEDC:BA98:7654:3210:FEDC:BA98:7654:3210]:999/news',
-            'FEDC:BA98:7654:3210:FEDC:BA98:7654:3210',
-            expected_port=999,
-            expected_prefix='/news')
-
-    def test_ipv6_url_localhost(self):
-        self._test_hostport(
-            'http://[::1]:999/news',
-            '::1',
-            expected_port=999,
-            expected_prefix='/news')
-
-    def test_ipv6_host_localhost(self):
-        # If a user wants to use the hostport form, then they need
-        # to hack it with the brackets.
-        self._test_hostport(
-            '[::1]',
-            '::1')
-
-    def test_ipv6_hostport_localhost(self):
-        self._test_hostport(
-            '[::1]:999',
-            '::1',
-            expected_port='999')
-
-
 class HTMLResponseHandler(base.ResponseHandler):
-=======
-class HTMLResponseHandler(handlers.ResponseHandler):
->>>>>>> 1b9a0be8
 
     test_key_suffix = 'html'
     test_key_value = {}
