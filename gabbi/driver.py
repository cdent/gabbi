#
# Licensed under the Apache License, Version 2.0 (the "License"); you may
# not use this file except in compliance with the License. You may obtain
# a copy of the License at
#
#      http://www.apache.org/licenses/LICENSE-2.0
#
# Unless required by applicable law or agreed to in writing, software
# distributed under the License is distributed on an "AS IS" BASIS, WITHOUT
# WARRANTIES OR CONDITIONS OF ANY KIND, either express or implied. See the
# License for the specific language governing permissions and limitations
# under the License.
"""Generate HTTP tests from YAML files

Each HTTP request is its own TestCase and can be requested to be run in
isolation from other tests. If it is a member of a sequence of requests,
prior requests will be run.

A sequence is represented by an ordered list in a single YAML file.

Each sequence becomes a TestSuite.

An entire directory of YAML files is a TestSuite of TestSuites.
"""

import glob
import inspect
import os
import unittest
from unittest import suite
import uuid

from gabbi import handlers
from gabbi import reporter
from gabbi import suitemaker
from gabbi import utils


def build_tests(path, loader, host=None, port=8001, intercept=None,
                test_loader_name=None, fixture_module=None,
<<<<<<< HEAD
                response_handlers=None, content_handlers=None,
                prefix='', require_ssl=False):
=======
                response_handlers=None, prefix='', require_ssl=False,
                url=None):
>>>>>>> 1b9a0be8
    """Read YAML files from a directory to create tests.

    Each YAML file represents an ordered sequence of HTTP requests.

    :param path: The directory where yaml files are located.
    :param loader: The TestLoader.
    :param host: The host to test against. Do not use with ``intercept``.
    :param port: The port to test against. Used with ``host``.
    :param intercept: WSGI app factory for wsgi-intercept.
    :param test_loader_name: Base name for test classes. Rarely used.
    :param fixture_module: Python module containing fixture classes.
<<<<<<< HEAD
    :param response_handlers: ResponseHandler classes.
=======
    :param response_handers: :class:`~gabbi.handlers.ResponseHandler` classes.
>>>>>>> 1b9a0be8
    :type response_handlers: List of ResponseHandler classes.
    :param content_handlers: ContentHandler classes.
    :type content_handlers: List of ContentHandler classes.
    :param prefix: A URL prefix for all URLs that are not fully qualified.
    :param url: A full URL to test against. Replaces host, port and prefix.
    :param require_ssl: If ``True``, make all tests default to using SSL.
    :rtype: TestSuite containing multiple TestSuites (one for each YAML file).
    """

    # Exit immediately if we have no host to access, either via a real host
    # or an intercept.
    if not bool(host) ^ bool(intercept):
        raise AssertionError('must specify exactly one of host or intercept')

    # If url is being used, reset host, port and prefix.
    if url:
        host, port, prefix, force_ssl = utils.host_info_from_target(url)
        if force_ssl and not require_ssl:
            require_ssl = force_ssl

    if test_loader_name is None:
        test_loader_name = inspect.stack()[1]
        test_loader_name = os.path.splitext(os.path.basename(
            test_loader_name[1]))[0]

    # Initialize response and content handlers. This is effectively
    # duplication of effort but not results. This allows for
    # backwards compatibility for existing callers.
    response_handlers = response_handlers or []
    content_handlers = content_handlers or []
    handler_objects = []
    for handler in (content_handlers + response_handlers
                    + handlers.RESPONSE_HANDLERS):
        handler_objects.append(handler())

    top_suite = suite.TestSuite()
    for test_file in glob.iglob('%s/*.yaml' % path):
        if intercept:
            host = str(uuid.uuid4())
        suite_dict = utils.load_yaml(yaml_file=test_file)
        test_base_name = '%s_%s' % (
            test_loader_name, os.path.splitext(os.path.basename(test_file))[0])

        if require_ssl:
            if 'defaults' in suite_dict:
                suite_dict['defaults']['ssl'] = True
            else:
                suite_dict['defaults'] = {'ssl': True}

        file_suite = suitemaker.test_suite_from_dict(
            loader, test_base_name, suite_dict, path, host, port,
            fixture_module, intercept, prefix, handlers=handler_objects)
        top_suite.addTest(file_suite)
    return top_suite


def py_test_generator(test_dir, host=None, port=8001, intercept=None,
                      prefix=None, test_loader_name=None,
                      fixture_module=None, response_handlers=None,
<<<<<<< HEAD
                      content_handlers=None, require_ssl=False):
=======
                      require_ssl=False, url=None):
>>>>>>> 1b9a0be8
    """Generate tests cases for py.test

    This uses build_tests to create TestCases and then yields them in
    a way that pytest can handle.
    """
    loader = unittest.TestLoader()
    result = reporter.PyTestResult()
    tests = build_tests(test_dir, loader, host=host, port=port,
                        intercept=intercept,
                        test_loader_name=test_loader_name,
                        fixture_module=fixture_module,
                        response_handlers=response_handlers,
<<<<<<< HEAD
                        content_handlers=content_handlers,
                        prefix=prefix, require_ssl=require_ssl)
=======
                        prefix=prefix, require_ssl=require_ssl,
                        url=url)
>>>>>>> 1b9a0be8

    for test in tests:
        if hasattr(test, '_tests'):
            # Establish fixtures as if they were tests.
            yield 'start_%s' % test._tests[0].__class__.__name__, \
                test.start, result
            for subtest in test:
                yield '%s' % subtest.__class__.__name__, subtest, result
            yield 'stop_%s' % test._tests[0].__class__.__name__, test.stop


def test_suite_from_yaml(loader, test_base_name, test_yaml, test_directory,
                         host, port, fixture_module, intercept, prefix=''):
    """Legacy wrapper retained for backwards compatibility."""
    import warnings

    with warnings.catch_warnings():  # ensures warnings filter is restored
        warnings.simplefilter('default', DeprecationWarning)
        warnings.warn('test_suite_from_yaml has been renamed to '
                      'test_suite_from_dict', DeprecationWarning, stacklevel=2)
    return suitemaker.test_suite_from_dict(
        loader, test_base_name, test_yaml, test_directory, host, port,
        fixture_module, intercept, prefix)<|MERGE_RESOLUTION|>--- conflicted
+++ resolved
@@ -38,13 +38,8 @@
 
 def build_tests(path, loader, host=None, port=8001, intercept=None,
                 test_loader_name=None, fixture_module=None,
-<<<<<<< HEAD
                 response_handlers=None, content_handlers=None,
-                prefix='', require_ssl=False):
-=======
-                response_handlers=None, prefix='', require_ssl=False,
-                url=None):
->>>>>>> 1b9a0be8
+                prefix='', require_ssl=False, url=None):
     """Read YAML files from a directory to create tests.
 
     Each YAML file represents an ordered sequence of HTTP requests.
@@ -56,11 +51,7 @@
     :param intercept: WSGI app factory for wsgi-intercept.
     :param test_loader_name: Base name for test classes. Rarely used.
     :param fixture_module: Python module containing fixture classes.
-<<<<<<< HEAD
-    :param response_handlers: ResponseHandler classes.
-=======
     :param response_handers: :class:`~gabbi.handlers.ResponseHandler` classes.
->>>>>>> 1b9a0be8
     :type response_handlers: List of ResponseHandler classes.
     :param content_handlers: ContentHandler classes.
     :type content_handlers: List of ContentHandler classes.
@@ -120,11 +111,7 @@
 def py_test_generator(test_dir, host=None, port=8001, intercept=None,
                       prefix=None, test_loader_name=None,
                       fixture_module=None, response_handlers=None,
-<<<<<<< HEAD
-                      content_handlers=None, require_ssl=False):
-=======
-                      require_ssl=False, url=None):
->>>>>>> 1b9a0be8
+                      content_handlers=None, require_ssl=False, url=None):
     """Generate tests cases for py.test
 
     This uses build_tests to create TestCases and then yields them in
@@ -137,13 +124,9 @@
                         test_loader_name=test_loader_name,
                         fixture_module=fixture_module,
                         response_handlers=response_handlers,
-<<<<<<< HEAD
                         content_handlers=content_handlers,
-                        prefix=prefix, require_ssl=require_ssl)
-=======
                         prefix=prefix, require_ssl=require_ssl,
                         url=url)
->>>>>>> 1b9a0be8
 
     for test in tests:
         if hasattr(test, '_tests'):
