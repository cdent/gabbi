--- conflicted
+++ resolved
@@ -115,11 +115,8 @@
 
         file_suite = suitemaker.test_suite_from_dict(
             loader, test_base_name, suite_dict, path, host, port,
-<<<<<<< HEAD
-            fixture_module, intercept, prefix, test_loader_name)
-=======
-            fixture_module, intercept, prefix, handlers=handler_objects)
->>>>>>> a9039670
+            fixture_module, intercept, prefix, test_loader_name,
+            handlers=handler_objects)
         top_suite.addTest(file_suite)
     return top_suite
 
