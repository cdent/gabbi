--- conflicted
+++ resolved
@@ -40,13 +40,9 @@
 
 def build_tests(path, loader, host=None, port=8001, intercept=None,
                 test_loader_name=None, fixture_module=None,
-<<<<<<< HEAD
-                response_handlers=None, prefix='', require_ssl=False,
-                url=None, inner_fixtures=None):
-=======
                 response_handlers=None, content_handlers=None,
-                prefix='', require_ssl=False, url=None):
->>>>>>> 30dc321a
+                prefix='', require_ssl=False, url=None,
+                inner_fixtures=None):
     """Read YAML files from a directory to create tests.
 
     Each YAML file represents an ordered sequence of HTTP requests.
@@ -122,13 +118,9 @@
 
         file_suite = suitemaker.test_suite_from_dict(
             loader, test_base_name, suite_dict, path, host, port,
-<<<<<<< HEAD
-            fixture_module, intercept, prefix, test_loader_name,
-            inner_fixtures)
-=======
             fixture_module, intercept, prefix=prefix,
-            test_loader_name=test_loader_name, handlers=handler_objects)
->>>>>>> 30dc321a
+            test_loader_name=test_loader_name, handlers=handler_objects,
+            inner_fixtures=inner_fixtures)
         top_suite.addTest(file_suite)
     return top_suite
 
