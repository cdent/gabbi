--- conflicted
+++ resolved
@@ -31,11 +31,7 @@
 import uuid
 import warnings
 
-<<<<<<< HEAD
-=======
-from gabbi import case
 from gabbi import exception
->>>>>>> eabee1f8
 from gabbi import handlers
 from gabbi import reporter
 from gabbi import suitemaker
