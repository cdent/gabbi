--- conflicted
+++ resolved
@@ -285,10 +285,6 @@
         else:
             # If no handler can be found use the null replacer,
             # which returns "foo" when "$RESPONSE['foo']".
-<<<<<<< HEAD
-            # TODO(cdent): Is this right? What's better?
-=======
->>>>>>> d245cfd0
             replacer_func = handlers.ContentHandler.gen_replacer(self)
         return re.sub(self._replacer_regex('RESPONSE'),
                       replacer_func, message)
