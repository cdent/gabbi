--- conflicted
+++ resolved
@@ -198,8 +198,6 @@
         environ_name = match.group('arg')
         return os.environ[environ_name]
 
-<<<<<<< HEAD
-=======
     @staticmethod
     def extract_json_path_value(data, path):
         """Extract the value at JSON Path path from the data.
@@ -228,7 +226,6 @@
         cookie_string = cookies.output(attrs=[], header='', sep=',').strip()
         return message.replace('$COOKIE', cookie_string)
 
->>>>>>> e2964930
     def _headers_replace(self, message):
         """Replace a header indicator in a message with that headers value from
         the prior request.
