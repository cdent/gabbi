#
# Licensed under the Apache License, Version 2.0 (the "License"); you may
# not use this file except in compliance with the License. You may obtain
# a copy of the License at
#
#      http://www.apache.org/licenses/LICENSE-2.0
#
# Unless required by applicable law or agreed to in writing, software
# distributed under the License is distributed on an "AS IS" BASIS, WITHOUT
# WARRANTIES OR CONDITIONS OF ANY KIND, either express or implied. See the
# License for the specific language governing permissions and limitations
# under the License.
"""A single HTTP request represented as a subclass of ``unittest.TestCase``

The test case encapsulates the request headers and body and expected
response headers and body. When the test is run an HTTP request is
made using urllib3. Assertions are made against the reponse.
"""

from collections import OrderedDict
import copy
import functools
import os
import re
import sys
import time
import unittest
from unittest import case

import six
from six.moves.urllib import parse as urlparse
import wsgi_intercept

from gabbi import __version__
from gabbi import handlers
from gabbi import utils


MAX_CHARS_OUTPUT = 2000

REPLACERS = [
    'SCHEME',
    'NETLOC',
    'ENVIRON',
    'LOCATION',
    'LAST_URL',
    'HEADERS',
    'RESPONSE',
]

# Basic test template determining both valid keys and default values
BASE_TEST = {
    'name': '',
    'desc': '',
    'verbose': False,
    'ssl': False,
    'redirects': False,
    'method': 'GET',
    'url': '',
    'status': '200',
    'request_headers': {},
    'query_parameters': {},
    'data': '',
    'xfail': False,
    'skip': '',
    'poll': {},
}


def potentialFailure(func):
    """Decorate a test method that is expected to fail if 'xfail' is true."""
    @functools.wraps(func)
    def wrapper(self):
        if self.test_data['xfail']:
            try:
                func(self)
            except Exception:
                if hasattr(case, '_ExpectedFailure'):
                    raise case._ExpectedFailure(sys.exc_info())
                else:
                    self._addExpectedFailure(self.result, sys.exc_info())
            else:
                if hasattr(self, '_addUnexpectedSuccess'):
                    self._addUnexpectedSuccess(self.result)
                else:
                    raise case._UnexpectedSuccess
        else:
            func(self)
    return wrapper


class HTTPTestCase(unittest.TestCase):
    """Encapsulate a single HTTP request as a TestCase.

    If the test is a member of a sequence of requests, ensure that prior
    tests are run.

    To keep the test harness happy we need to make sure the setUp and
    tearDown are only run once.
    """

    base_test = copy.copy(BASE_TEST)

    def setUp(self):
        if not self.has_run:
            super(HTTPTestCase, self).setUp()

    def tearDown(self):
        if not self.has_run:
            super(HTTPTestCase, self).tearDown()
        self.has_run = True

    def run(self, result=None):
        """Store the current result handler on this test."""
        self.result = result
        super(HTTPTestCase, self).run(result)

    @potentialFailure
    def test_request(self):
        """Run this request if it has not yet run.

        If there is a prior test in the sequence, run it first.
        """
        if self.has_run:
            return

        if self.test_data['skip']:
            self.skipTest(self.test_data['skip'])

        if self.prior and not self.prior.has_run:
            self.prior.run()
        self._run_test()

    def get_content_handler(self, content_type):
        """Determine the content handler for this media type."""
        for handler in self.content_handlers:
            if handler.accepts(content_type):
                return handler
        return None

    def replace_template(self, message):
        """Replace magic strings in message."""
        if isinstance(message, dict):
            for k in message:
                message[k] = self.replace_template(message[k])
            return message

        for replacer in REPLACERS:
            template = '$%s' % replacer
            method = '_%s_replace' % replacer.lower()
            try:
                if template in message:
                    try:
                        message = getattr(self, method)(message)
                    except (KeyError, AttributeError, ValueError) as exc:
                        raise AssertionError(
                            'unable to replace %s in %s, data unavailable: %s'
                            % (template, message, exc))
            except TypeError:
                # Message is not a string
                pass

        return message

    def _assert_response(self):
        """Compare the response with expected data."""
        self._test_status(self.test_data['status'], self.response['status'])

        for handler in self.response_handlers:
            handler(self)

    def _clean_query_value(self, value):
        """Clean up a single query from query_parameters."""
        value = self.replace_template(value)
        # stringify ints in Python version independent fashion
        value = '%s' % value
        value = value.encode('UTF-8')
        return value

    def _environ_replace(self, message):
        """Replace an indicator in a message with the environment value."""
        value = re.sub(self._replacer_regex('ENVIRON'),
                       self._environ_replacer, message)
        if value == "False":
            return False
        if value == "True":
            return True
        return value

    @staticmethod
    def _environ_replacer(match):
        """Replace a regex match with an environment value.

        Let KeyError raise if variable not present.
        """
        environ_name = match.group('arg')
        return os.environ[environ_name]

    def _headers_replace(self, message):
        """Replace a header indicator in a message with that headers value from
        the prior request.
        """
        return re.sub(self._replacer_regex('HEADERS'),
                      self._header_replacer, message)

    def _header_replacer(self, match):
        """Replace a regex match with the value of a prior header."""
        header_key = match.group('arg')
        return self.prior.response[header_key.lower()]

<<<<<<< HEAD
=======
    def _json_replacer(self, match):
        """Replace a regex match with the value of a JSON Path."""
        path = match.group('arg')
        return str(self.extract_json_path_value(self.prior.json_data, path))

    def _last_url_replace(self, message):
        """Replace $LAST_URL in a message.

        With the URL used in the prior request.
        """
        return message.replace('$LAST_URL', self.prior.url)

>>>>>>> 407e14cd
    def _location_replace(self, message):
        """Replace $LOCATION in a message.

        With the location header from the prior request.
        """
        return message.replace('$LOCATION', self.prior.location)

    def _load_data_file(self, filename):
        """Read a file from the current test directory."""
        path = os.path.join(self.test_directory, os.path.basename(filename))
        with open(path, mode='rb') as data_file:
            return data_file.read()

    def _netloc_replace(self, message):
        """Replace $NETLOC with the current host and port."""
        netloc = self.netloc
        if self.prefix:
            netloc = '%s%s' % (netloc, self.prefix)
        return message.replace('$NETLOC', netloc)

    def _parse_url(self, url):
        """Create a url from test data.

        If provided with a full URL, just return that. If SSL is requested
        set the scheme appropriately.

        Scheme and netloc are saved for later use in comparisons.
        """
        query_params = self.test_data['query_parameters']
        ssl = self.test_data['ssl']

        parsed_url = urlparse.urlsplit(url)
        if not parsed_url.scheme:
            full_url = utils.create_url(url, self.host, port=self.port,
                                        prefix=self.prefix, ssl=ssl)
            # parse again to set updated netloc and scheme
            parsed_url = urlparse.urlsplit(full_url)

        self.scheme = parsed_url.scheme
        self.netloc = parsed_url.netloc

        if query_params:
            query_string = self._update_query_params(parsed_url.query,
                                                     query_params)
        else:
            query_string = parsed_url.query

        return urlparse.urlunsplit((parsed_url.scheme, parsed_url.netloc,
                                    parsed_url.path, query_string, ''))

    @staticmethod
    def _replacer_regex(key):
        """Compose a regular expression for test template variables."""
        return r"\$%s\[(?P<quote>['\"])(?P<arg>.+?)(?P=quote)\]" % key

    def _response_replace(self, message):
        """Replace a content from the prior request with a value."""
        replacer_class = self.get_content_handler(
            self.prior.response.get('content-type'))
        if replacer_class:
            replacer_func = replacer_class.gen_replacer(self)
        else:
            # If no handler can be found use the null replacer,
            # which returns "foo" when "$RESPONSE['foo']".
            # TODO(cdent): Is this right? What's better?
            replacer_func = handlers.ContentHandler.gen_replace(self)
        return re.sub(self._replacer_regex('RESPONSE'),
                      replacer_func, message)

    def _run_request(self, url, method, headers, body, redirect=False):
        """Run the http request and decode output.

        The call to make the request will catch a WSGIAppError from
        wsgi_intercept so that the real traceback from a catastrophic
        error in the intercepted app can be examined.
        """

        if 'user-agent' not in (key.lower() for key in headers):
            headers['user-agent'] = "gabbi/%s (Python urllib3)" % __version__

        try:
            response, content = self.http.request(
                url,
                method=method,
                headers=headers,
                body=body,
                redirect=redirect
            )
        except wsgi_intercept.WSGIAppError as exc:
            # Extract and re-raise the wrapped exception.
            six.reraise(exc.exception_type, exc.exception_value,
                        exc.traceback)

        # Set headers and location attributes for follow on requests
        self.response = response
        if 'location' in response:
            self.location = response['location']

        # Decode and store response
        decoded_output = utils.decode_response_content(response, content)
        self.content_type = response.get('content-type', '').lower()
        loader_class = self.get_content_handler(self.content_type)
        if decoded_output and loader_class:
            # save structured response data
            self.response_data = loader_class.loads(decoded_output)
        else:
            self.response_data = None
        self.output = decoded_output

    def _run_test(self):
        """Make an HTTP request and compare the response with expectations."""
        test = self.test_data

        base_url = self.replace_template(test['url'])
        # Save the URL after replacers but before query_parameters
        self.url = base_url
        full_url = self._parse_url(base_url)

        method = test['method'].upper()
        headers = test['request_headers']
        for name in headers:
            headers[name] = self.replace_template(headers[name])

        if test['data'] is not '':
            body = self._test_data_to_string(
                test['data'], headers.get('content-type', ''))
        else:
            body = ''

        if test['poll']:
            count = test['poll'].get('count', 1)
            delay = test['poll'].get('delay', 1)
            failure = None
            while count:
                try:
                    self._run_request(full_url, method, headers, body,
                                      redirect=test['redirects'])
                    self._assert_response()
                    failure = None
                    break
                except (AssertionError, utils.ConnectionRefused) as exc:
                    failure = exc

                count -= 1
                time.sleep(delay)

            if failure:
                raise failure
        else:
            self._run_request(full_url, method, headers, body,
                              redirect=test['redirects'])
            self._assert_response()

    def _scheme_replace(self, message):
        """Replace $SCHEME with the current protocol."""
        return message.replace('$SCHEME', self.scheme)

    def _test_data_to_string(self, data, content_type):
        """Turn the request data into a string.

        If the data is not binary, replace template strings.
        """
        if isinstance(data, str):
            if data.startswith('<@'):
                info = self._load_data_file(data.replace('<@', '', 1))
                if utils.not_binary(content_type):
                    try:
                        info = str(info, 'UTF-8')
                    except TypeError:
                        info = info.encode('UTF-8')
                    data = info
                else:
                    return info
        else:
            dumper_class = self.get_content_handler(content_type)
            if dumper_class:
                data = dumper_class.dumps(data)
            else:
                raise ValueError(
                    'unable to process data to %s' % content_type)
        return self.replace_template(data)

    def _test_status(self, expected_status, observed_status):
        """Confirm we got the expected status.

        If the status contains one or more || then it is treated as a
        list of acceptable statuses.
        """
        expected_status = str(expected_status)
        if '||' in expected_status:
            statii = [stat.strip() for stat in expected_status.split('||')]
        else:
            statii = [expected_status.strip()]

        self.assert_in_or_print_output(observed_status, statii)

    def _update_query_params(self, original_query_string, query_params):
        """Update a query string from query_params dict.

        An OrderedDict is used to allow easier testing and greater
        predictability when doing query updates.
        """
        encoded_query_params = OrderedDict()

        for param, value in query_params.items():
            # isinstance used because we can iter a string
            if isinstance(value, list):
                encoded_query_params[param] = [
                    self._clean_query_value(subvalue)
                    for subvalue in value]
            else:
                encoded_query_params[param] = (
                    self._clean_query_value(value))

        query_string = urlparse.urlencode(
            encoded_query_params, doseq=True)
        if original_query_string:
            query_string = '&'.join([original_query_string, query_string])

        return query_string

    def assert_in_or_print_output(self, expected, iterable):
        """Assert the iterable contains expected or print some output.

        If the output is long, it is limited by either GABBI_MAX_CHARS_OUTPUT
        in the environment or the MAX_CHARS_OUTPUT constant.
        """
        if utils.not_binary(self.content_type):
            if expected in iterable:
                return

            if self.response_data:
                dumper_class = self.get_content_handler(self.content_type)
                if dumper_class:
                    full_response = dumper_class.dumps(self.response_data,
                                                       pretty=True)
                else:
                    full_response = self.output
            else:
                full_response = self.output

            max_chars = os.getenv('GABBI_MAX_CHARS_OUTPUT', MAX_CHARS_OUTPUT)
            response = full_response[0:max_chars]
            is_truncated = (len(response) != len(full_response))

            if iterable == self.output:
                msg = "'%s' not found in %s%s" % (
                    expected, response,
                    '\n...truncated...' if is_truncated else ''
                )
            else:
                msg = "'%s' not found in %s, %sresponse:\n%s" % (
                    expected, iterable,
                    'truncated ' if is_truncated else '',
                    response)
            self.fail(msg)
        else:
            self.assertIn(expected, iterable)<|MERGE_RESOLUTION|>--- conflicted
+++ resolved
@@ -208,8 +208,6 @@
         header_key = match.group('arg')
         return self.prior.response[header_key.lower()]
 
-<<<<<<< HEAD
-=======
     def _json_replacer(self, match):
         """Replace a regex match with the value of a JSON Path."""
         path = match.group('arg')
@@ -222,7 +220,6 @@
         """
         return message.replace('$LAST_URL', self.prior.url)
 
->>>>>>> 407e14cd
     def _location_replace(self, message):
         """Replace $LOCATION in a message.
 
