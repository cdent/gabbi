--- conflicted
+++ resolved
@@ -17,12 +17,6 @@
 import sys
 import unittest
 
-<<<<<<< HEAD
-from six.moves.urllib import parse as urlparse
-
-=======
-from gabbi import case
->>>>>>> 1b9a0be8
 from gabbi import handlers
 from gabbi.reporter import ConciseTestRunner
 from gabbi import suitemaker
