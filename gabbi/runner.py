--- conflicted
+++ resolved
@@ -19,12 +19,8 @@
 
 from six.moves.urllib import parse as urlparse
 
-<<<<<<< HEAD
-from gabbi import driver
-=======
 from gabbi import case
 from gabbi import handlers
->>>>>>> e2964930
 from gabbi.reporter import ConciseTestRunner
 from gabbi import suitemaker
 from gabbi import utils
@@ -144,31 +140,12 @@
 
 def initialize_handlers(response_handlers):
     custom_response_handlers = []
-<<<<<<< HEAD
-    handler_objects = []
-    for import_path in args.response_handlers or []:
-        for handler in load_response_handlers(import_path):
-            custom_response_handlers.append(handler)
-    for handler in custom_response_handlers + driver.HANDLERS:
-        handler_objects.append(handler())
-
-    data = yaml.safe_load(sys.stdin.read())
-    loader = unittest.defaultTestLoader
-    suite = driver.test_suite_from_dict(loader, 'input', data, '.',
-                                        host, port, None, None,
-                                        prefix=prefix,
-                                        handlers=handler_objects)
-    result = ConciseTestRunner(verbosity=2, failfast=args.failfast).run(suite)
-    sys.exit(not result.wasSuccessful())
-
-=======
     for import_path in response_handlers or []:
         for handler in load_response_handlers(import_path):
             custom_response_handlers.append(handler)
     for handler in handlers.RESPONSE_HANDLERS + custom_response_handlers:
         handler(case.HTTPTestCase)
 
->>>>>>> e2964930
 
 def load_response_handlers(import_path):
     """Load and return custom response handlers from the given Python package
@@ -186,13 +163,13 @@
         module_name, handler_name = import_path.rsplit(":", 1)
         module = import_module(module_name)
         handler = getattr(module, handler_name)
-        handlers = [handler]
+        custom_handlers = [handler]
     else:  # package.module shorthand, expecting gabbi_response_handlers
         module = import_module(import_path)
-        handlers = module.gabbi_response_handlers
-        if callable(handlers):
-            handlers = handlers()
-    return handlers
+        custom_handlers = module.gabbi_response_handlers
+        if callable(custom_handlers):
+            custom_handlers = custom_handlers()
+    return custom_handlers
 
 
 if __name__ == '__main__':
