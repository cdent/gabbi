#
# Licensed under the Apache License, Version 2.0 (the "License"); you may
# not use this file except in compliance with the License. You may obtain
# a copy of the License at
#
#      http://www.apache.org/licenses/LICENSE-2.0
#
# Unless required by applicable law or agreed to in writing, software
# distributed under the License is distributed on an "AS IS" BASIS, WITHOUT
# WARRANTIES OR CONDITIONS OF ANY KIND, either express or implied. See the
# License for the specific language governing permissions and limitations
# under the License.
"""The code that creates a suite of tests.

The key piece of code is :meth:`test_suite_from_dict`. It produces a
:class:`gabbi.suite.GabbiSuite` containing one or more
:class:`gabbi.case.HTTPTestCase`.
"""

import copy

from gabbi import case
from gabbi.exception import GabbiFormatError
from gabbi import httpclient
from gabbi import suite


class TestMaker(object):
    """A class for encapsulating test invariants.

    All of the tests in a single gabbi file have invariants which are
    provided when creating each HTTPTestCase. It is not useful
    to pass these around when making each test case. So they are
    wrapped in this class which then has make_one_test called multiple
    times to generate all the tests in the suite.
    """

    def __init__(self, test_base_name, test_defaults, test_directory,
                 fixture_classes, loader, host, port, intercept, prefix,
<<<<<<< HEAD
                 test_loader_name=None):
=======
                 response_handlers, content_handlers):
>>>>>>> a9039670
        self.test_base_name = test_base_name
        self.test_defaults = test_defaults
        self.default_keys = set(test_defaults.keys())
        self.test_directory = test_directory
        self.fixture_classes = fixture_classes
        self.host = host
        self.port = port
        self.loader = loader
        self.intercept = intercept
        self.prefix = prefix
<<<<<<< HEAD
        self.test_loader_name = test_loader_name
=======
        self.content_handlers = content_handlers
        self.response_handlers = response_handlers
>>>>>>> a9039670

    def make_one_test(self, test_dict, prior_test):
        """Create one single HTTPTestCase.

        The returned HTTPTestCase is added to the TestSuite currently
        being built (one per YAML file).
        """
        test = copy.deepcopy(self.test_defaults)
        try:
            test_update(test, test_dict)
        except KeyError as exc:
            raise GabbiFormatError('invalid key in test: %s' % exc)
        except AttributeError as exc:
            if not isinstance(test_dict, dict):
                raise GabbiFormatError(
                    'test chunk is not a dict at "%s"' % test_dict)
            else:
                # NOTE(cdent): Not clear this can happen but just in case.
                raise GabbiFormatError(
                    'malformed test chunk "%s": %s' % (test_dict, exc))

        test_name = self._set_test_name(test)
        self._set_test_method_and_url(test, test_name)
        self._validate_keys(test, test_name)

        http_class = httpclient.get_http(verbose=test['verbose'],
                                         caption=test['name'])

        # Use metaclasses to build a class of the necessary type
        # and name with relevant arguments.
        klass = TestBuilder(test_name, (case.HTTPTestCase,),
                            {'test_data': test,
                             'test_directory': self.test_directory,
                             'fixtures': self.fixture_classes,
                             'http': http_class,
                             'host': self.host,
                             'intercept': self.intercept,
                             'content_handlers': self.content_handlers,
                             'response_handlers': self.response_handlers,
                             'port': self.port,
                             'prefix': self.prefix,
                             'prior': prior_test})
        # We've been asked to, make this test class think it comes
        # from a different module.
        if self.test_loader_name:
            klass.__module__ = self.test_loader_name

        tests = self.loader.loadTestsFromTestCase(klass)
        # Return the first (and only) test in the klass.
        return tests._tests[0]

    def _set_test_name(self, test):
        """Set the name of the test

        The original name is lowercased and spaces are replaces with '_'.
        The result is appended to the test_base_name, which is based on the
        name of the input data file.
        """
        if not test['name']:
            raise GabbiFormatError('Test name missing in a test in %s.'
                                   % self.test_base_name)
        return '%s_%s' % (self.test_base_name,
                          test['name'].lower().replace(' ', '_'))

    @staticmethod
    def _set_test_method_and_url(test, test_name):
        """Extract the base URL and method for this test.

        If there is an upper case key in the test, that is used as the
        method and the value is used as the URL. If there is more than
        one uppercase that is a GabbiFormatError.

        If there is no upper case key then 'url' must be present.
        """
        method_key = None
        for key, val in test.items():
            if _is_method_shortcut(key):
                if method_key:
                    raise GabbiFormatError(
                        'duplicate method/URL directive in "%s"' %
                        test_name)

                test['method'] = key
                test['url'] = val
                method_key = key
        if method_key:
            del test[method_key]

        if not test['url']:
            raise GabbiFormatError('Test url missing in test %s.'
                                   % test_name)

    def _validate_keys(self, test, test_name):
        """Check for invalid keys.

        If there are any, raise a GabbiFormatError.
        """
        test_keys = set(test.keys())
        if test_keys != self.default_keys:
            raise GabbiFormatError(
                'Invalid test keys used in test %s: %s'
                % (test_name,
                   ', '.join(list(test_keys - self.default_keys))))


class TestBuilder(type):
    """Metaclass to munge a dynamically created test."""

    required_attributes = {'has_run': False}

    def __new__(mcs, name, bases, attributes):
        attributes.update(mcs.required_attributes)
        return type.__new__(mcs, name, bases, attributes)


def test_suite_from_dict(loader, test_base_name, suite_dict, test_directory,
                         host, port, fixture_module, intercept, prefix='',
<<<<<<< HEAD
                         test_loader_name=None):
=======
                         handlers=None):
>>>>>>> a9039670
    """Generate a GabbiSuite from a dict represent a list of tests.

    The dict takes the form:

    :param fixtures: An optional list of fixture classes that this suite
                     can use.
    :param defaults: An optional dictionary of default values to be used
                     in each test.
    :param tests: A list of individual tests, themselves each being a
                  dictionary. See :data:`gabbi.case.BASE_TEST`.
    """
    try:
        test_data = suite_dict['tests']
    except KeyError:
        raise GabbiFormatError('malformed test file, "tests" key required')
    except TypeError:
        # `suite_dict` appears not to be a dictionary; we cannot infer
        # any details or suggestions on how to fix it, thus discarding
        # the original exception in favor of a generic error
        raise GabbiFormatError('malformed test file, invalid format')

    handlers = handlers or []
    response_handlers = []
    content_handlers = []

    # Merge global with per-suite defaults
    default_test_dict = copy.deepcopy(case.HTTPTestCase.base_test)
    for handler in handlers:
        default_test_dict.update(handler.test_base)
        if handler.response_handler:
            response_handlers.append(handler.response_handler)
        if handler.content_handler:
            content_handlers.append(handler.content_handler)

    local_defaults = _validate_defaults(suite_dict.get('defaults', {}))
    test_update(default_test_dict, local_defaults)

    # Establish any fixture classes used in this file.
    fixtures = suite_dict.get('fixtures', None)
    fixture_classes = []
    if fixtures and fixture_module:
        for fixture_class in fixtures:
            fixture_classes.append(getattr(fixture_module, fixture_class))

    test_maker = TestMaker(test_base_name, default_test_dict, test_directory,
                           fixture_classes, loader, host, port, intercept,
<<<<<<< HEAD
                           prefix, test_loader_name)
=======
                           prefix, response_handlers, content_handlers)
>>>>>>> a9039670
    file_suite = suite.GabbiSuite()
    prior_test = None
    for test_dict in test_data:
        this_test = test_maker.make_one_test(test_dict, prior_test)
        file_suite.addTest(this_test)
        prior_test = this_test

    return file_suite


def test_update(orig_dict, new_dict):
    """Modify test in place to update with new data."""
    for key, val in new_dict.items():
        if key == 'data':
            orig_dict[key] = val
        elif isinstance(val, dict):
            orig_dict[key].update(val)
        elif isinstance(val, list):
            orig_dict[key] = orig_dict.get(key, []) + val
        else:
            orig_dict[key] = val


def _is_method_shortcut(key):
    """Is this test key indicating a request method.

    It is a request method if it is all upper case.
    """
    return key.isupper()


def _validate_defaults(defaults):
    """Ensure default test settings are acceptable.

    Raises GabbiFormatError for invalid settings.
    """
    if any(_is_method_shortcut(key) for key in defaults):
        raise GabbiFormatError('"METHOD: url" pairs not allowed in defaults')
    return defaults<|MERGE_RESOLUTION|>--- conflicted
+++ resolved
@@ -37,11 +37,7 @@
 
     def __init__(self, test_base_name, test_defaults, test_directory,
                  fixture_classes, loader, host, port, intercept, prefix,
-<<<<<<< HEAD
-                 test_loader_name=None):
-=======
-                 response_handlers, content_handlers):
->>>>>>> a9039670
+                 response_handlers, content_handlers, test_loader_name=None):
         self.test_base_name = test_base_name
         self.test_defaults = test_defaults
         self.default_keys = set(test_defaults.keys())
@@ -52,12 +48,9 @@
         self.loader = loader
         self.intercept = intercept
         self.prefix = prefix
-<<<<<<< HEAD
         self.test_loader_name = test_loader_name
-=======
         self.content_handlers = content_handlers
         self.response_handlers = response_handlers
->>>>>>> a9039670
 
     def make_one_test(self, test_dict, prior_test):
         """Create one single HTTPTestCase.
@@ -175,11 +168,7 @@
 
 def test_suite_from_dict(loader, test_base_name, suite_dict, test_directory,
                          host, port, fixture_module, intercept, prefix='',
-<<<<<<< HEAD
-                         test_loader_name=None):
-=======
-                         handlers=None):
->>>>>>> a9039670
+                         handlers=None, test_loader_name=None):
     """Generate a GabbiSuite from a dict represent a list of tests.
 
     The dict takes the form:
@@ -226,11 +215,8 @@
 
     test_maker = TestMaker(test_base_name, default_test_dict, test_directory,
                            fixture_classes, loader, host, port, intercept,
-<<<<<<< HEAD
-                           prefix, test_loader_name)
-=======
-                           prefix, response_handlers, content_handlers)
->>>>>>> a9039670
+                           prefix, response_handlers, content_handlres,
+                           test_loader_name)
     file_suite = suite.GabbiSuite()
     prior_test = None
     for test_dict in test_data:
